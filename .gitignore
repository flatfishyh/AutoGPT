--- conflicted
+++ resolved
@@ -158,9 +158,7 @@
 # mac
 .DS_Store
 
-<<<<<<< HEAD
 openai/
-=======
+
 # news
-CURRENT_BULLETIN.md
->>>>>>> 79c801f8
+CURRENT_BULLETIN.md