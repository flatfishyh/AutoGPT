## Original ignores
autogpt/keys.py
autogpt/*json
autogpt/node_modules/
autogpt/__pycache__/keys.cpython-310.pyc
package-lock.json
*.pyc
auto_gpt_workspace/*
*.mpeg
.env
azure.yaml
*venv/*
outputs/*
ai_settings.yaml
last_run_ai_settings.yaml
.vscode
.idea/*
auto-gpt.json
log.txt
<<<<<<< HEAD
*.log
*.mp3
=======
log-ingestion.txt
logs
>>>>>>> d7fb5e8d

# Byte-compiled / optimized / DLL files
__pycache__/
*.py[cod]
*$py.class

# C extensions
*.so

# Distribution / packaging
.Python
build/
develop-eggs/
dist/
plugins/
downloads/
eggs/
.eggs/
lib/
lib64/
parts/
sdist/
var/
wheels/
pip-wheel-metadata/
share/python-wheels/
*.egg-info/
.installed.cfg
*.egg
MANIFEST

# PyInstaller
#  Usually these files are written by a python script from a template
#  before PyInstaller builds the exe, so as to inject date/other infos into it.
*.manifest
*.spec

# Installer logs
pip-log.txt
pip-delete-this-directory.txt

# Unit test / coverage reports
htmlcov/
.tox/
.nox/
.coverage
.coverage.*
.cache
nosetests.xml
coverage.xml
*.cover
*.py,cover
.hypothesis/
.pytest_cache/

# Translations
*.mo
*.pot

# Django stuff:
*.log
local_settings.py
db.sqlite3
db.sqlite3-journal

# Flask stuff:
instance/
.webassets-cache

# Scrapy stuff:
.scrapy

# Sphinx documentation
docs/_build/

# PyBuilder
target/

# Jupyter Notebook
.ipynb_checkpoints

# IPython
profile_default/
ipython_config.py

# pyenv
.python-version

# pipenv
#   According to pypa/pipenv#598, it is recommended to include Pipfile.lock in version control.
#   However, in case of collaboration, if having platform-specific dependencies or dependencies
#   having no cross-platform support, pipenv may install dependencies that don't work, or not
#   install all needed dependencies.
#Pipfile.lock

# PEP 582; used by e.g. github.com/David-OConnor/pyflow
__pypackages__/

# Celery stuff
celerybeat-schedule
celerybeat.pid

# SageMath parsed files
*.sage.py

# Environments
.env
.venv
env/
venv/
ENV/
env.bak/
venv.bak/

# Spyder project settings
.spyderproject
.spyproject

# Rope project settings
.ropeproject

# mkdocs documentation
/site

# mypy
.mypy_cache/
.dmypy.json
dmypy.json

# Pyre type checker
.pyre/
llama-*
vicuna-*<|MERGE_RESOLUTION|>--- conflicted
+++ resolved
@@ -17,13 +17,10 @@
 .idea/*
 auto-gpt.json
 log.txt
-<<<<<<< HEAD
+log-ingestion.txt
+logs
 *.log
 *.mp3
-=======
-log-ingestion.txt
-logs
->>>>>>> d7fb5e8d
 
 # Byte-compiled / optimized / DLL files
 __pycache__/
